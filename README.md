# LocalMind Collective - Oxford AI Summit 2025

> **Building Enterprise Multi-Agent AI Systems Locally**

<<<<<<< HEAD
📊 **[View Slides](presentation/slides.md)** | 🚀 **[Try the Demo](#quick-start)**
=======
** | 📊 **[View Slides](presentation/slides.md)** | 🚀 **[Try the Demo](#quick-start)**
>>>>>>> 0789bd60

## 🌟 Overview

Transform single AI models into orchestrated multi-agent systems running entirely on local hardware. This repository contains the presentation and live demo from Oxford AI Summit 2025.

### Key Features

- **100% Local Execution** - No cloud dependencies, complete data sovereignty
- **Multi-Agent Orchestration** - 5 specialized agents working together
- **Consumer Hardware** - Runs on RTX 3080/4070+ or Apple Silicon
- **Real-time Demo** - Watch agents collaborate with streaming responses

## 🚀 Quick Start

### Prerequisites

- Python 3.10+
- [Ollama](https://ollama.ai) installed
- 18GB+ VRAM recommended (or Apple Silicon with 32GB+ unified memory)

### Installation

```bash
# Clone the repository
git clone https://github.com/Magnussmari/Oxford-ai-summit-2025-Local-Agents.git
cd Oxford-ai-summit-2025-Local-Agents

# Install Python dependencies
pip install -r demo/requirements.txt

# Pull required models (one-time setup, ~18GB total)
./models/pull_models.sh

# Launch the demo
cd demo && ./launch.sh
```

Visit http://localhost:8000 to see the agents in action!

## 🤖 The Agent Team

| Agent | Model | Purpose | VRAM |
|-------|-------|---------|------|
| **Principal Synthesizer** | deepseek-r1:8b | Deep reasoning & orchestration | 5.2GB |
| **Domain Specialist** | qwen3:8b | Expert domain analysis | 5.2GB |
| **Web Harvester** | qwen3:4b | Quick web research | 2.6GB |
| **Fact Validator** | phi4-mini | Claim verification | 2.5GB |
| **Quality Auditor** | phi4-mini | Output assessment | 2.5GB |

## 📁 Repository Structure

```
├── presentation/          # Presentation materials
│   ├── slides.md         # Marp presentation slides
│   └── images/           # Screenshots and visuals
├── demo/                 # Live demo application
│   ├── app.py           # Flask server
│   ├── agents_presentation.py  # Agent implementations
│   ├── launch.sh        # Demo launcher
│   └── static/          # Web interface
└── models/              # Model setup scripts
    └── pull_models.sh   # Download all required models
```

## 🎯 Demo Scenarios

1. **Benefits of Local AI** (2min): Comprehensive analysis with web research and fact validation
2. **AI Agent Orchestration** (2min): Latest frameworks like AutoGen, LangGraph, and CrewAI
3. **AI Safety & Alignment 2025** (2min): Current developments with real-time web search
4. **Quantum Computing Breakthroughs** (90s): Recent achievements by IBM, Google, and IonQ
5. **AI for Climate Change** (2min): Specific projects and measurable impacts
6. **Edge AI & IoT Trends** (90s): Neuromorphic chips and smart city applications

*All scenarios include **websites explored** tracking for transparency*

## 🚀 Production Features

The system includes enterprise-grade features for production deployment:

### Core Features
- **Structured Prompting**: XML-based prompt templates with validation
- **Chain-of-Thought Reasoning**: Deep analytical thinking for complex queries
- **Resilient Execution**: Automatic retries, fallbacks, and circuit breakers
- **Memory System**: SQLite-based learning from past interactions
- **Agent Communication**: Structured handoffs and context sharing
- **Web Search Integration**: Real-time research with source tracking
- **Adaptive Temperature**: Dynamic temperature adjustment based on context
- **Prompt Optimization**: Token reduction and caching for efficiency

## 🛠️ My Current AI Development Toolkit

**Primary Development Environment:**
- **VS Code** with GitHub Copilot - Primary coding with AI assistance
- **Claude Code (Max plan)** - Advanced code analysis and refactoring

**Secondary Tools:**
- **Cursor Pro** - AI-first code editor for complex projects

**Daily AI Drivers:**
- **Claude Desktop** - Research, planning, and problem-solving
- **ChatGPT** - Specialized tasks and alternative perspectives
- **Gemini** - Multimodal analysis and creative workflows

**Philosophy**: *AI-assisted development isn't just about coding - it's about thinking, planning, and iterating faster*

### Testing Production Features
```bash
# Run the enhanced orchestrator test suite
cd demo && python test_enhanced_quick.py
```

## 🛠️ Troubleshooting

- **Models not found**: Run `./models/pull_models.sh` to download all models
- **Out of memory**: Try running fewer agents or use smaller model variants
- **Slow performance**: Ensure Ollama is using GPU acceleration

## 👨‍💻 About

**Presenter**: Magnús Smári Smárason  
**Event**: Oxford AI Summit 2025  
**Location**: Oxford, United Kingdom  

**Portfolio**: [View My AI Projects](Projects_portfolio/) - Arctic species tracking, fire protection systems, and university AI infrastructure

Built with ❤️ in Iceland 🇮🇸 using AI-assisted development

## 📄 License

MIT License - See [LICENSE](LICENSE) file for details

## 🔗 Links

- **Email**: magnus@smarason.is
- **Web**: www.smarason.is
- **Main Project**: [github.com/Magnussmari/multi-agent-research-system](https://github.com/Magnussmari/multi-agent-research-system)<|MERGE_RESOLUTION|>--- conflicted
+++ resolved
@@ -2,11 +2,7 @@
 
 > **Building Enterprise Multi-Agent AI Systems Locally**
 
-<<<<<<< HEAD
 📊 **[View Slides](presentation/slides.md)** | 🚀 **[Try the Demo](#quick-start)**
-=======
-** | 📊 **[View Slides](presentation/slides.md)** | 🚀 **[Try the Demo](#quick-start)**
->>>>>>> 0789bd60
 
 ## 🌟 Overview
 
